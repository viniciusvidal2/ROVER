--- conflicted
+++ resolved
@@ -38,7 +38,6 @@
     midpoint_2 = midpoint_1 + 1.0
 
     # Define the sigmoidal membership functions for the distance to the obstacle
-<<<<<<< HEAD
     distancia_a['near'] = fuzz.sigmf(distancia_a.universe, midpoint_1, -safety_distance)  # ajusta o ponto médio e a inclinação -10
     distancia_a['far'] = fuzz.sigmf(distancia_a.universe, midpoint_2, safety_distance)
 
@@ -47,23 +46,6 @@
 
     distancia_c['near'] = fuzz.sigmf(distancia_c.universe, midpoint_1, -safety_distance)
     distancia_c['far'] = fuzz.sigmf(distancia_c.universe, midpoint_2, safety_distance)
-=======
-    # ajusta o ponto médio e a inclinação -10
-    distancia_a['perto'] = fuzz.sigmf(
-        distancia_a.universe, midpoint_1, -safety_distance)
-    distancia_a['distante'] = fuzz.sigmf(
-        distancia_a.universe, midpoint_2, safety_distance)
-
-    distancia_b['perto'] = fuzz.sigmf(
-        distancia_b.universe, midpoint_1, -safety_distance)
-    distancia_b['distante'] = fuzz.sigmf(
-        distancia_b.universe, midpoint_2, safety_distance)
-
-    distancia_c['perto'] = fuzz.sigmf(
-        distancia_c.universe, midpoint_1, -safety_distance)
-    distancia_c['distante'] = fuzz.sigmf(
-        distancia_c.universe, midpoint_2, safety_distance)
->>>>>>> eb611ce8
 
     # Define the sigmoidal membership functions for the occupancy rate
     occupancy_rate['wide'] = fuzz.sigmf(occupancy_rate.universe, 50, -0.1)
@@ -76,7 +58,6 @@
     # occupancy_rate.view()
 
     # Fuzzy rules
-<<<<<<< HEAD
     rules.append(ctrl.Rule(distancia_a['near'] & distancia_b['near'] & distancia_c['near'], occupancy_rate['limited']))
     # rule2 = ctrl.Rule(distancia_a['near'] & distancia_b['far'] & distancia_c['near'], occupancy_rate['limited'])
     rules.append(ctrl.Rule(distancia_a['near'] & distancia_b['near'] & distancia_c['far'], occupancy_rate['limited']))
@@ -90,29 +71,6 @@
 
     # Fuzzy controller
     occupancy_rate_indicator = ctrl.ControlSystem(rules)
-=======
-    rule1 = ctrl.Rule(distancia_a['perto'] & distancia_b['perto']
-                      & distancia_c['perto'], occupancy_rate['limitado'])
-    rule2 = ctrl.Rule(distancia_a['perto'] & distancia_b['distante']
-                      & distancia_c['perto'], occupancy_rate['limitado'])
-    rule3 = ctrl.Rule(distancia_a['perto'] & distancia_b['perto']
-                      & distancia_c['distante'], occupancy_rate['limitado'])
-    rule4 = ctrl.Rule(distancia_a['perto'] & distancia_b['distante']
-                      & distancia_c['distante'], occupancy_rate['amplo'])
-
-    rule5 = ctrl.Rule(distancia_a['distante'] & distancia_b['perto']
-                      & distancia_c['perto'], occupancy_rate['limitado'])
-    rule6 = ctrl.Rule(distancia_a['distante'] & distancia_b['distante']
-                      & distancia_c['perto'], occupancy_rate['amplo'])
-    rule7 = ctrl.Rule(distancia_a['distante'] & distancia_b['perto']
-                      & distancia_c['distante'], occupancy_rate['amplo'])
-    rule8 = ctrl.Rule(distancia_a['distante'] & distancia_b['distante']
-                      & distancia_c['distante'], occupancy_rate['amplo'])
-
-    # Fuzzy controller
-    occupancy_rate_indicator = ctrl.ControlSystem(
-        [rule1, rule2, rule3, rule4, rule5, rule6, rule7, rule8])
->>>>>>> eb611ce8
     simulator = ctrl.ControlSystemSimulation(occupancy_rate_indicator)
 
     # Input values for simulation
@@ -160,26 +118,12 @@
     gamma = ctrl.Consequent(np.arange(0, 1, 0.1), 'gamma')
 
     # Define parameters for the membership functions
-<<<<<<< HEAD
     distancia_to_obstacle['near'] = fuzz.sigmf(distancia_to_obstacle.universe, 2, -safety_distance)
     distancia_to_obstacle['medium'] = fuzz.trimf(distancia_to_obstacle.universe, [1.7, 2.0, 2.5])
     distancia_to_obstacle['distant'] = fuzz.sigmf(distancia_to_obstacle.universe, 3.0, safety_distance)
 
     maneuvering_space['wide'] = fuzz.sigmf(maneuvering_space.universe, 50, -0.1)
     maneuvering_space['limited'] = fuzz.sigmf(maneuvering_space.universe, 75, 0.1)
-=======
-    distancia_to_obstacle['proxima'] = fuzz.sigmf(
-        distancia_to_obstacle.universe, 2, -safety_distance)
-    distancia_to_obstacle['media'] = fuzz.trimf(
-        distancia_to_obstacle.universe, [1.7, 2.0, 2.5])
-    distancia_to_obstacle['distante'] = fuzz.sigmf(
-        distancia_to_obstacle.universe, 3.0, safety_distance)
-
-    maneuvering_space['amplo'] = fuzz.sigmf(
-        maneuvering_space.universe, 50, -0.1)
-    maneuvering_space['limitado'] = fuzz.sigmf(
-        maneuvering_space.universe, 75, 0.1)
->>>>>>> eb611ce8
 
     # Definindo as funções de pertinência para os valores de saída
     alpha['low'] = fuzz.trimf(alpha.universe, [0, 0, 0.6])
@@ -202,7 +146,6 @@
     # gamma.view()
 
     # Define fuzzy rules
-<<<<<<< HEAD
     rules.append(ctrl.Rule(distancia_to_obstacle['near'] & maneuvering_space['limited'], alpha['low']))
     rules.append(ctrl.Rule(distancia_to_obstacle['near'] & maneuvering_space['limited'], beta['high']))
     rules.append(ctrl.Rule(distancia_to_obstacle['near'] & maneuvering_space['limited'], gamma['low']))
@@ -225,48 +168,6 @@
     rules.append(ctrl.Rule(distancia_to_obstacle['distant'] & maneuvering_space['wide'], beta['low']))
     rules.append(ctrl.Rule(distancia_to_obstacle['distant'] & maneuvering_space['wide'], gamma['low']))
 
-=======
-    rules.append(ctrl.Rule(
-        distancia_to_obstacle['proxima'] & maneuvering_space['limitado'], alpha['baixo']))
-    rules.append(ctrl.Rule(
-        distancia_to_obstacle['proxima'] & maneuvering_space['limitado'], beta['alto']))
-    rules.append(ctrl.Rule(
-        distancia_to_obstacle['proxima'] & maneuvering_space['limitado'], gamma['baixo']))
-    rules.append(ctrl.Rule(
-        distancia_to_obstacle['proxima'] & maneuvering_space['amplo'], alpha['baixo']))
-    rules.append(ctrl.Rule(
-        distancia_to_obstacle['proxima'] & maneuvering_space['amplo'], beta['alto']))
-    rules.append(ctrl.Rule(
-        distancia_to_obstacle['proxima'] & maneuvering_space['amplo'], gamma['baixo']))
-
-    rules.append(ctrl.Rule(
-        distancia_to_obstacle['media'] & maneuvering_space['limitado'], alpha['medio']))
-    rules.append(ctrl.Rule(
-        distancia_to_obstacle['media'] & maneuvering_space['limitado'], beta['medio']))
-    rules.append(ctrl.Rule(
-        distancia_to_obstacle['media'] & maneuvering_space['limitado'], gamma['baixo']))
-    rules.append(ctrl.Rule(
-        distancia_to_obstacle['media'] & maneuvering_space['amplo'], alpha['alto']))
-    rules.append(ctrl.Rule(
-        distancia_to_obstacle['media'] & maneuvering_space['amplo'], beta['medio']))
-    # rules.append(ctrl.Rule(distancia_to_obstacle['media'] & maneuvering_space['amplo'], gamma['medio']))
-    rules.append(ctrl.Rule(
-        distancia_to_obstacle['media'] & maneuvering_space['amplo'], gamma['baixo']))
-
-    rules.append(ctrl.Rule(
-        distancia_to_obstacle['distante'] & maneuvering_space['amplo'], alpha['alto']))
-    rules.append(ctrl.Rule(
-        distancia_to_obstacle['distante'] & maneuvering_space['amplo'], beta['baixo']))
-    # rules.append(ctrl.Rule(distancia_to_obstacle['distante'] & maneuvering_space['amplo'], gamma['medio']))
-    rules.append(ctrl.Rule(
-        distancia_to_obstacle['distante'] & maneuvering_space['amplo'], gamma['baixo']))
-    rules.append(ctrl.Rule(
-        distancia_to_obstacle['distante'] & maneuvering_space['limitado'], alpha['alto']))
-    rules.append(ctrl.Rule(
-        distancia_to_obstacle['distante'] & maneuvering_space['limitado'], beta['baixo']))
-    rules.append(ctrl.Rule(
-        distancia_to_obstacle['distante'] & maneuvering_space['limitado'], gamma['baixo']))
->>>>>>> eb611ce8
 
     # Fuzzy controller
     controlador_velocidade = ctrl.ControlSystem(rules)
@@ -299,11 +200,7 @@
 
 # # space_input = fuzzyLogicManeuveringSpace(parts, safety_distance)
 # space_input = 28.12013594785211
-<<<<<<< HEAD
 # alpha, beta, gamma = fuzzy_logic(dist_input, space_input, safety_distance)
-=======
-# alpha, beta, gamma = fuzzyLogic(dist_input, obst_input, space_input, safety_distance)
->>>>>>> eb611ce8
 # print(f"Alpha: {alpha:.2f}, Beta: {beta:.2f}, Gamma: {gamma:.2f}")
 
 
