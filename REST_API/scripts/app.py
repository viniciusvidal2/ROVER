--- conflicted
+++ resolved
@@ -39,15 +39,11 @@
     ros, "/mavros/global_position/global", "sensor_msgs/NavSatFix"
 )
 global_compass_topic = roslibpy.Topic(
-<<<<<<< HEAD
-    ros, '/mavros/global_position/compass_hdg', 'std_msgs/Float64')
-global_status_text_topic = roslibpy.Topic(
-    ros, '/mavros/statustext/send', 'mavros_msgs/Statustext')
-
-=======
     ros, "/mavros/global_position/compass_hdg", "std_msgs/Float64"
 )
->>>>>>> b08f48b4
+global_status_text_topic = roslibpy.Topic(
+    ros, "/mavros/statustext/send", "mavros_msgs/Statustext")
+
 
 # Init Flask app
 app = Flask(__name__)
@@ -139,7 +135,6 @@
         return jsonify({"status": 1, "error": str(e)}), 500
 
 
-<<<<<<< HEAD
 @app.route('/status_text', methods=['POST'])
 def publish_status_text():
     try:
@@ -152,10 +147,7 @@
         return jsonify({"status": 0, "error": str(e)}), 500
 
 
-@app.route('/temperatures/post', methods=['POST'])
-=======
 @app.route("/temperatures/post", methods=["POST"])
->>>>>>> b08f48b4
 def post_temperatures():
     try:
         global global_temperatures
@@ -337,4 +329,4 @@
     global_mqtt_client.loop_stop()
     global_mqtt_client.disconnect()
 
-# endregion
+# endregion