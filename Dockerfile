# Use the official ROS Noetic base image
FROM ros:noetic

# Set environment variables
ENV DEBIAN_FRONTEND=noninteractive
ENV TZ=America/Sao_Paulo
# Set the timezone
RUN ln -snf /usr/share/zoneinfo/$TZ /etc/localtime && echo $TZ > /etc/timezone

# Install necessary packages and dependencies
RUN apt-get update && apt-get install -y \
    tzdata curl lsb-release gnupg2 build-essential git nano \
    mosquitto mosquitto-clients \
    && rm -rf /var/lib/apt/lists/*

# Source ros noetic setup.bash
RUN /bin/bash -c "source /opt/ros/noetic/setup.bash"
RUN echo "source /opt/ros/noetic/setup.bash" >> /root/.bashrc

# Home folder and ROS package path
RUN mkdir -p /home/rover/src
WORKDIR /home/rover

# Environment variables
ENV ROS_DISTRO=noetic
ENV ROS_ROOT=/opt/ros/$ROS_DISTRO
ENV ROS_PACKAGE_PATH=/home/rover/src
ENV ROS_MASTER_URI=http://localhost:11311
ENV ROS_HOSTNAME=localhost
ENV ROS_PYTHON_VERSION=3
ENV PYTHONPATH=$ROS_ROOT/lib/python$ROS_PYTHON_VERSION/dist-packages
ENV DISPLAY=:0
ENV DEBIAN_FRONTEND=noninteractive \
    PYTHONPATH=/usr/local/lib/python3.8/dist-packages:$PYTHONPATH

# Install apt dependencies for ROS and mavlink
RUN apt-get update && apt-get install -y --no-install-recommends \
    python3-catkin-tools python3-pip \
    ros-noetic-mavros ros-noetic-mavros-extras \
    ros-noetic-tf2-geometry-msgs ros-noetic-pcl-ros \
    ros-noetic-cv-bridge ros-noetic-roslint \
    ros-noetic-tf2-eigen ros-noetic-tf2-ros ros-noetic-tf \
    python3-opencv libgtk2.0-dev libgtk-3-dev \
    x11-xserver-utils libgstreamer1.0-0 \
    gstreamer1.0-tools gstreamer1.0-plugins-base \
    gstreamer1.0-plugins-good gstreamer1.0-plugins-bad \
    gstreamer1.0-plugins-ugly gstreamer1.0-libav \
    libgstreamer-plugins-base1.0-dev python3-roslib \
    ros-noetic-rosbridge-suite \
    && rm -rf /var/lib/apt/lists/*

# Install pip dependencies
RUN pip install --no-cache-dir future psutil dronekit opencv-python
RUN pip install --no-cache-dir utm datetime scikit-fuzzy networkx flask flask_cors roslibpy

# Configure Catkin and install MAVROS dependencies
WORKDIR /home/rover/
RUN catkin config --extend /opt/ros/noetic && catkin init \
    && wstool init src \
    && rosinstall_generator --rosdistro noetic mavlink mavros --upstream | tee /tmp/mavros.rosinstall \
    && wstool merge -t src /tmp/mavros.rosinstall \
    && wstool update -t src -j4 \
    && rosdep install --from-paths src --ignore-src -y \
    && catkin build

# Install geographic libs for mavros dependencies
COPY ./install_geographiclib_datasets.sh /home/rover/
RUN chmod +x /home/rover/install_geographiclib_datasets.sh
RUN /home/rover/install_geographiclib_datasets.sh

# Copy and compile Livox SDK 
COPY Livox-SDK2 /home/rover/src/Livox-SDK2
RUN mkdir -p /home/rover/src/Livox-SDK2/build
WORKDIR /home/rover/src/Livox-SDK2/build
RUN cmake .. && make install

# Copy the Dynamixel SDK and install it in the system
COPY DynamixelSDK /home/rover/src/DynamixelSDK
WORKDIR /home/rover/src/DynamixelSDK/python
RUN python3 setup.py install

<<<<<<< HEAD
# Copy the packages to inside the docker
=======
# Install geographic dependencies
RUN pip install utm datetime
# Install other dependencies
RUN pip install scikit-fuzzy networkx

# Configure Mosquitto
RUN mkdir -p /mosquitto/config/ /mosquitto/data/ /mosquitto/log/
COPY mosquitto.conf /mosquitto/config/mosquitto.conf

# Expose Mosquitto ports
EXPOSE 1883 9001

# Install REST API dependencies
RUN pip install flask flask_cors roslibpy paho-mqtt
RUN apt-get install -y ros-noetic-rosbridge-suite

# Copy the packages to inside the docker and compile the ROS ones
>>>>>>> b08f48b4
WORKDIR /home/rover/
COPY . /home/rover/src/
# Make sure python scripts are executable
RUN chmod +x /home/rover/src/camera_transmitter/scripts/*.py \
    /home/rover/src/obstacle_avoidance/scripts/*.py \
    /home/rover/src/dwa_obstacle_avoidance/scripts/*.py \
    /home/rover/src/dynamixel_controller/scripts/*.py \
    /home/rover/src/REST_API/scripts/*.py
# Build the packages
RUN catkin build -j2

# Source the workspace
RUN echo "source /home/rover/devel/setup.bash" >> /root/.bashrc
RUN /bin/bash -c "source /home/rover/devel/setup.bash"

# Copy the launch files and start script to home folder
COPY ./rover_bringup.launch /home/rover/
COPY ./start_docker.sh /home/rover/
RUN chmod +x /home/rover/start_docker.sh

# Default command to run
CMD [ "bash", "-c", "/home/rover/start_docker.sh && exec bash" ]<|MERGE_RESOLUTION|>--- conflicted
+++ resolved
@@ -51,7 +51,7 @@
 
 # Install pip dependencies
 RUN pip install --no-cache-dir future psutil dronekit opencv-python
-RUN pip install --no-cache-dir utm datetime scikit-fuzzy networkx flask flask_cors roslibpy
+RUN pip install --no-cache-dir utm datetime scikit-fuzzy networkx flask flask_cors roslibpy paho-mqtt
 
 # Configure Catkin and install MAVROS dependencies
 WORKDIR /home/rover/
@@ -79,9 +79,6 @@
 WORKDIR /home/rover/src/DynamixelSDK/python
 RUN python3 setup.py install
 
-<<<<<<< HEAD
-# Copy the packages to inside the docker
-=======
 # Install geographic dependencies
 RUN pip install utm datetime
 # Install other dependencies
@@ -94,12 +91,7 @@
 # Expose Mosquitto ports
 EXPOSE 1883 9001
 
-# Install REST API dependencies
-RUN pip install flask flask_cors roslibpy paho-mqtt
-RUN apt-get install -y ros-noetic-rosbridge-suite
-
 # Copy the packages to inside the docker and compile the ROS ones
->>>>>>> b08f48b4
 WORKDIR /home/rover/
 COPY . /home/rover/src/
 # Make sure python scripts are executable
